--- conflicted
+++ resolved
@@ -29,7 +29,6 @@
     expect(await helperResult, equals('success'));
   });
 
-<<<<<<< HEAD
   test('mailbox - timeout', () async {
     final mailbox = Mailbox();
     expect(() => mailbox.take(timeout: const Duration(seconds: 2)),
@@ -39,7 +38,9 @@
     expect(value, isA<Uint8List>());
     expect(value.length, equals(42));
     expect(value[41], equals(42));
-=======
+    expect(await helperResult, equals('success'));
+  });
+
   Future<String> startHelperIsolateClose(Sendable<Mailbox> sendableMailbox) {
     return Isolate.run(() {
       sleep(const Duration(milliseconds: 500));
@@ -58,7 +59,6 @@
     mailbox.put(Uint8List(42)..[41] = 42);
     mailbox.close();
     final helperResult = startHelperIsolateClose(mailbox.asSendable);
->>>>>>> bdadfd13
     expect(await helperResult, equals('success'));
   });
 }