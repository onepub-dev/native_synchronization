# 0.4.0
- Added a timeout to the Mailbox.take, Mutex.runLocked and ConditionVariable.wait methods.
<<<<<<< HEAD
 Note: the Mutex timeout is ignored on Windows.

## 0.3.0
=======
- Note: the Mutex timeout is ignored on Windows.

## 0.3.0

>>>>>>> 06305383
- Add a closed state to `Mailbox`.

## 0.2.0

- Lower SDK lower bound to 3.0.0.

## 0.1.0

- Initial version.
- Expose `Mutex` and `ConditionVariable`
- Implement `Mailbox`.<|MERGE_RESOLUTION|>--- conflicted
+++ resolved
@@ -1,15 +1,9 @@
 # 0.4.0
 - Added a timeout to the Mailbox.take, Mutex.runLocked and ConditionVariable.wait methods.
-<<<<<<< HEAD
  Note: the Mutex timeout is ignored on Windows.
 
-## 0.3.0
-=======
-- Note: the Mutex timeout is ignored on Windows.
 
 ## 0.3.0
-
->>>>>>> 06305383
 - Add a closed state to `Mailbox`.
 
 ## 0.2.0
