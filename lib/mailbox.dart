// Copyright (c) 2023, the Dart project authors.  Please see the AUTHORS file
// for details. All rights reserved. Use of this source code is governed by a
// BSD-style license that can be found in the LICENSE file.

import 'dart:ffi';
import 'dart:typed_data';

import 'package:ffi/ffi.dart';

import 'primitives.dart';
import 'sendable.dart';

final class _MailboxRepr extends Struct {
  external Pointer<Uint8> buffer;

  @Int32()
  external int bufferLength;

  @Int32()
  external int state;
}

class _SendableMailbox {
  final int address;
  final Sendable<Mutex> mutex;
  final Sendable<ConditionVariable> condVar;

  _SendableMailbox(
      {required this.address, required this.mutex, required this.condVar});
}

/// Mailbox communication primitive.
///
/// This synchronization primitive allows a single producer to send messages
/// to one or more consumers. Producer uses [put] to place a message into
/// a mailbox which consumers can then [take] out.
///
/// [Mailbox] object can not be directly sent to other isolates via a
/// `SendPort`, but it can be converted to a `Sendable<Mailbox>` via
/// `asSendable` getter.
///
/// [Mailbox] object is owned by an isolate which created them.
class Mailbox {
  final Pointer<_MailboxRepr> _mailbox;
  final Mutex _mutex;
  final ConditionVariable _condVar;

  static const _stateEmpty = 0;
  static const _stateFull = 1;
  static const _stateClosed = 2;

  static final finalizer = Finalizer((mailbox) {
    final p = mailbox! as Pointer<_MailboxRepr>;
    calloc
      ..free(p.ref.buffer)
      ..free(p);
  });

  Mailbox()
      : _mailbox = calloc.allocate(sizeOf<_MailboxRepr>()),
        _mutex = Mutex(),
        _condVar = ConditionVariable() {
    finalizer.attach(this, _mailbox);
  }

  Mailbox._fromSendable(_SendableMailbox sendable)
      : _mailbox = Pointer.fromAddress(sendable.address),
        _mutex = sendable.mutex.materialize(),
        _condVar = sendable.condVar.materialize();

  /// Place a message into the mailbox if has space for it.
  ///
  /// If mailbox already contains a message or mailbox is closed then [put] will
  /// throw [StateError].
  void put(Uint8List message) {
    final buffer = message.isEmpty ? nullptr : _toBuffer(message);
    _mutex.runLocked(() {
      if (_mailbox.ref.state != _stateEmpty) {
        throw StateError('Mailbox is closed or full');
      }

      _mailbox.ref.state = _stateFull;
      _mailbox.ref.buffer = buffer;
      _mailbox.ref.bufferLength = message.length;

      _condVar.notify();
    });
  }

  /// Close a mailbox.
  ///
  /// If mailbox already contains a message then [close] will drop the message.
  void close() => _mutex.runLocked(() {
        if (_mailbox.ref.state == _stateFull && _mailbox.ref.bufferLength > 0) {
          malloc.free(_mailbox.ref.buffer);
        }

        _mailbox.ref.state = _stateClosed;
        _mailbox.ref.buffer = nullptr;
        _mailbox.ref.bufferLength = 0;

        _condVar.notify();
      });

  /// Take a message from the mailbox.
  ///
<<<<<<< HEAD
  /// If the mailbox is empty this will synchronously block until message
  /// is available or a timeout occurs.
  /// If the mailbox is closed then [take] will throw [StateError].
  /// 
  /// If not [timeout] is provided then this method will block
  /// indefinitely.
=======

  /// If mailbox is empty this will synchronously block until message
  /// is available.
   // If mailbox is closed then [take] will throw [StateError].
>>>>>>> 06305383
  /// If [timeout] is provided then this will block for at most [timeout].
  /// If the timeout expires before a message is available then this will
  /// throw a [TimeoutException].
  /// The [timeout] supports a resolution of microseconds.
  Uint8List take({Duration? timeout}) {
    if (timeout != null) {
      return _takeTimed(timeout);
    } else {
      return _take();
    }
  }

  Uint8List _takeTimed(final Duration timeout) {
    final start = DateTime.now();

    return _mutex.runLocked(
      timeout: timeout,
      () {
        /// Wait for an item to be posted into the mailbox.
        while (_mailbox.ref.state == _stateEmpty) {
          final remainingTime = _remainingTime(timeout, start);
          _condVar.wait(_mutex, timeout: remainingTime);
        }
<<<<<<< HEAD
        if (_mailbox.ref.state == _stateClosed) {
=======
        
         if (_mailbox.ref.state == _stateClosed) {
>>>>>>> 06305383
          throw StateError('Mailbox is closed');
        }

        final result = _toList(_mailbox.ref.buffer, _mailbox.ref.bufferLength);

        _mailbox.ref.state = _stateEmpty;
        _mailbox.ref.buffer = nullptr;
        _mailbox.ref.bufferLength = 0;
        return result;
      },
    );
  }

  Duration _remainingTime(Duration timeout, DateTime start) {
    var remainingTime = timeout - (DateTime.now().difference(start));
    if (remainingTime < Duration.zero) {
      remainingTime = Duration.zero;
    }
    return remainingTime;
  }

  Uint8List _take() => _mutex.runLocked(() {
        while (_mailbox.ref.state == _stateEmpty) {
          _condVar.wait(_mutex);
        }

        if (_mailbox.ref.state == _stateClosed) {
          throw StateError('Mailbox is closed');
        }

        final result = _toList(_mailbox.ref.buffer, _mailbox.ref.bufferLength);

        _mailbox.ref.state = _stateEmpty;
        _mailbox.ref.buffer = nullptr;
        _mailbox.ref.bufferLength = 0;
        return result;
      });

  static final _emptyResponse = Uint8List(0);

  static Uint8List _toList(Pointer<Uint8> buffer, int length) {
    if (length == 0) {
      return _emptyResponse;
    }

    // TODO: remove feature detection once 3.1 becomes stable.
    // ignore: omit_local_variable_types
    final Uint8List Function(int) asTypedList = buffer.asTypedList;
    if (asTypedList is Uint8List Function(int,
        {Pointer<NativeFinalizerFunction> finalizer})) {
      return asTypedList(length, finalizer: malloc.nativeFree);
    }

    final result = Uint8List(length)
      ..setRange(0, length, buffer.asTypedList(length));
    malloc.free(buffer);
    return result;
  }

  static Pointer<Uint8> _toBuffer(Uint8List list) {
    final buffer = malloc.allocate<Uint8>(list.length);
    buffer.asTypedList(list.length).setRange(0, list.length, list);
    return buffer;
  }

  Sendable<Mailbox> get asSendable => Sendable.wrap(
      Mailbox._fromSendable,
      _SendableMailbox(
          address: _mailbox.address,
          mutex: _mutex.asSendable,
          condVar: _condVar.asSendable));
}<|MERGE_RESOLUTION|>--- conflicted
+++ resolved
@@ -104,19 +104,13 @@
 
   /// Take a message from the mailbox.
   ///
-<<<<<<< HEAD
   /// If the mailbox is empty this will synchronously block until message
   /// is available or a timeout occurs.
   /// If the mailbox is closed then [take] will throw [StateError].
-  /// 
+  ///
   /// If not [timeout] is provided then this method will block
   /// indefinitely.
-=======
-
-  /// If mailbox is empty this will synchronously block until message
-  /// is available.
-   // If mailbox is closed then [take] will throw [StateError].
->>>>>>> 06305383
+  ///
   /// If [timeout] is provided then this will block for at most [timeout].
   /// If the timeout expires before a message is available then this will
   /// throw a [TimeoutException].
@@ -140,12 +134,7 @@
           final remainingTime = _remainingTime(timeout, start);
           _condVar.wait(_mutex, timeout: remainingTime);
         }
-<<<<<<< HEAD
         if (_mailbox.ref.state == _stateClosed) {
-=======
-        
-         if (_mailbox.ref.state == _stateClosed) {
->>>>>>> 06305383
           throw StateError('Mailbox is closed');
         }
 
